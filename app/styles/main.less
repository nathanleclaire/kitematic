--- conflicted
+++ resolved
@@ -15,6 +15,11 @@
   -webkit-font-smoothing: antialiased;
   -webkit-user-select: none;
   font-family: 'Clear Sans', sans-serif;
+
+  cursor: default;
+  img {
+    pointer-events: none;
+  }
 }
 
 ::-webkit-scrollbar {
@@ -68,14 +73,6 @@
       padding-right: 32px;
       border-right: 1px solid #eee;
 
-      .search-icon {
-        font-size: 20px;
-        color: @gray-normal;
-        position: absolute;
-        top: 40px;
-        left: 45px;
-      }
-
       .question {
         a {
           color: @gray-lightest;
@@ -87,47 +84,39 @@
         text-align: right;
       }
 
-<<<<<<< HEAD
       .search-bar {
         position: relative;
         .loading {
           position: absolute;
-          right: 9px;
-          top: 7px;
-          width: 24px;
-          height: 24px;
+          left: 13px;
+          top: 10px;
+          width: 20px;
+          height: 20px;
           -webkit-animation-name: spin;
           -webkit-animation-duration: 1.8s;
           -webkit-animation-iteration-count: infinite;
           -webkit-animation-timing-function: linear;
-=======
-      input {
-        border-radius: 20px;
-        font-size: 13px;
-        height: 38px;
-        padding: 8px 16px 8px 40px;
-        font-weight: 300;
-        color: @gray-darkest;
-        margin-bottom: 3px;
-        border-color: lighten(@gray-lighter, 10%);
-
-        &:focus {
-          box-shadow: none;
-          border-color: @gray-lighter;
->>>>>>> 327a567c
-        }
-
+        }
+        .search-icon {
+          font-size: 20px;
+          color: @gray-lighter;
+          position: absolute;
+          top: 9px;
+          left: 14px;
+        }
         input {
           border-radius: 20px;
           font-size: 13px;
           height: 38px;
-          padding: 8px 16px;
-          font-weight: 400;
-          color: #666;
+          padding: 8px 16px 8px 40px;
+          color: @gray-darkest;
+          margin-bottom: 3px;
+          border-color: @gray-lightest;
+          box-shadow: none;
 
           &:focus {
             box-shadow: none;
-            border-color: #bbb;
+            border-color: @gray-lighter;
           }
 
           &::-webkit-input-placeholder {
@@ -184,13 +173,8 @@
                 overflow: hidden;
                 text-overflow: ellipsis;
               }
-<<<<<<< HEAD
               .properties {
-                color: #A7A7A7;
-=======
-              .stars {
                 color: @gray-lighter;
->>>>>>> 327a567c
                 margin-top: 2px;
 
                 .star-count {
