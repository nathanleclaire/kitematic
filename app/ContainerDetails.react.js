var _ = require('underscore');
var $ = require('jquery');
var React = require('react/addons');
var Router = require('react-router');
var ContainerStore = require('./ContainerStore');
var ContainerUtil = require('./ContainerUtil');
var docker = require('./docker');
var exec = require('exec');
var boot2docker = require('./boot2docker');
var ProgressBar = require('react-bootstrap/ProgressBar');

var Route = Router.Route;
var NotFoundRoute = Router.NotFoundRoute;
var DefaultRoute = Router.DefaultRoute;
var Link = Router.Link;
var RouteHandler = Router.RouteHandler;

var ContainerDetails = React.createClass({
  mixins: [Router.State],
  _oldHeight: 0,
  PAGE_LOGS: 'logs',
  PAGE_SETTINGS: 'settings',
  getInitialState: function () {
    return {
      logs: [],
      page: this.PAGE_LOGS,
      env: {},
      pendingEnv: {}
    };
  },
  componentWillReceiveProps: function () {
    // active container changes
    if (this.state.page === this.PAGE_SETTINGS) {

    }
    console.log(this.props.container);
    this.init();
  },
  componentWillMount: function () {
    this.init();
  },
  componentDidMount: function () {
    ContainerStore.on(ContainerStore.SERVER_PROGRESS_EVENT, this.updateProgress);
    ContainerStore.on(ContainerStore.SERVER_LOGS_EVENT, this.updateLogs);
  },
  componentWillUnmount: function () {
    // app close
    ContainerStore.removeListener(ContainerStore.SERVER_PROGRESS_EVENT, this.updateProgress);
    ContainerStore.removeListener(ContainerStore.SERVER_LOGS_EVENT, this.updateLogs);
  },
  componentDidUpdate: function () {
    var parent = $('.details-logs');
    if (!parent.length) {
      return;
    }
    if (parent.scrollTop() >= this._oldHeight) {
      parent.stop();
      parent.scrollTop(parent[0].scrollHeight - parent.height());
    }
    this._oldHeight = parent[0].scrollHeight - parent.height();
  },
  init: function () {
    this.setState({
      page: this.PAGE_LOGS,
      env: ContainerUtil.env(ContainerStore.container(this.getParams().name))
    });
    ContainerStore.fetchLogs(this.getParams().name, function () {
      this.updateLogs();
    }.bind(this));
  },
  updateLogs: function (name) {
    if (name && name !== this.getParams().name) {
      return;
    }
    this.setState({
      logs: ContainerStore.logs(this.getParams().name)
    });
  },
  updateProgress: function (name) {
    console.log('progress', name, ContainerStore.progress(name));
    if (name === this.getParams().name) {
      this.setState({
        progress: ContainerStore.progress(name)
      });
    }
  },
  showLogs: function () {
    this.setState({
      page: this.PAGE_LOGS
    });
  },
  showSettings: function () {
    this.setState({
      page: this.PAGE_SETTINGS
    });
  },
  handleView: function () {
    var container = this.props.container;
    boot2docker.ip(function (err, ip) {
      var ports = _.map(container.NetworkSettings.Ports, function (value, key) {
        var portProtocolPair = key.split('/');
        var res = {
          'port': portProtocolPair[0],
          'protocol': portProtocolPair[1]
        };
        if (value && value.length) {
          var port = value[0].HostPort;
          res.host = ip;
          res.port = port;
          res.url = 'http://' + ip + ':' + port;
        } else {
          return null;
        }
        return res;
      });
      exec(['open', ports[0].url], function (err) {
        if (err) { throw err; }
      });
    });
  },
  handleSaveEnvVar: function () {
    var $rows = $('.env-vars .keyval-row');
    var envVarList = [];
    $rows.each(function () {
      var key = $(this).find('.key').val();
      var val = $(this).find('.val').val();
      envVarList.push(key + '=' + val);
    });
    console.log(envVarList);
  },
  handleAddPendingEnvVar: function () {
    var newKey = $('#new-env-key').val();
    var newVal = $('#new-env-val').val();
    var newEnv = {};
    newEnv[newKey] = newVal;
    this.setState({
      pendingEnv: _.extend(this.state.pendingEnv, newEnv)
    });
    $('#new-env-key').val('');
    $('#new-env-val').val('');
  },
  handleRemoveEnvVar: function (key) {
    var newEnv = _.omit(this.state.env, key);
    this.setState({
      env: newEnv
    });
  },
  handleRemovePendingEnvVar: function (key) {
    var newEnv = _.omit(this.state.pendingEnv, key);
    this.setState({
      pendingEnv: newEnv
    });
  },
  handleDeleteContainer: function () {
    var container = this.props.container;
    var name = container.Name.replace('/', '');
    ContainerStore.remove(name, function (err) {
      console.error(err);
    });
  },
  render: function () {
    var self = this;

    if (!this.state) {
      return <div></div>;
    }

    var logs = this.state.logs.map(function (l, i) {
      return <p key={i} dangerouslySetInnerHTML={{__html: l}}></p>;
    });

    if (!this.props.container) {
      return false;
    }

    var state;
    if (this.props.container.State.Running) {
      state = <h2 className="status running">running</h2>;
    } else if (this.props.container.State.Restarting) {
      state = <h2 className="status restarting">restarting</h2>;
    } else if (this.props.container.State.Paused) {
      state = <h2 className="status paused">paused</h2>;
    } else if (this.props.container.State.Downloading) {
      state = <h2 className="status">downloading</h2>;
    }

    var button;
    if (this.state.progress === 1) {
      button = <a className="btn btn-primary" onClick={this.handleClick}>View</a>;
    } else {
      button = <a className="btn btn-primary disabled" onClick={this.handleClick}>View</a>;
    }

    var name = this.props.container.Name;
    var image = this.props.container.Config.Image;
    var envVars = _.map(this.state.env, function (val, key) {
      return (
        <div key={key} className="keyval-row">
          <input type="text" className="key line" defaultValue={key}></input>
          <input type="text" className="val line" defaultValue={val}></input>
          <a onClick={self.handleRemoveEnvVar.bind(self, key)} className="only-icon btn btn-action small"><span className="icon icon-cross"></span></a>
        </div>
      );
    });
    var pendingEnvVars = _.map(this.state.pendingEnv, function (val, key) {
      return (
        <div key={key} className="keyval-row">
          <input type="text" className="key line" defaultValue={key}></input>
          <input type="text" className="val line" defaultValue={val}></input>
          <a onClick={self.handleRemovePendingEnvVar.bind(self, key)} className="only-icon btn btn-action small"><span className="icon icon-arrow-undo"></span></a>
        </div>
      );
    });

    var body;
    if (this.props.container.State.Downloading) {
      body = (
        <div className="details-progress">
          <ProgressBar now={this.state.progress * 100} label="%(percent)s%" />
        </div>
      );
    } else {
      if (this.state.page === this.PAGE_LOGS) {
        body = (
          <div className="details-panel">
            <div className="logs">
              {logs}
            </div>
          </div>
        );
      } else {

        body = (
          <div className="details-panel">
            <div className="settings">
              <h3>Container Detail</h3>
              <input id="input-container-name" type="text" className="line" placeholder="Container Name" defaultValue={name}></input>
              <h3>Environment Variables</h3>
              <div className="env-vars-labels">
                <div className="label-key">KEY</div>
                <div className="label-val">VALUE</div>
              </div>
              <div className="env-vars">
                {envVars}
                {pendingEnvVars}
                <div className="keyval-row">
                  <input id="new-env-key" type="text" className="key line"></input>
                  <input id="new-env-val" type="text" className="val line"></input>
                  <a onClick={this.handleAddPendingEnvVar} className="only-icon btn btn-positive small"><span className="icon icon-add-1"></span></a>
                </div>
              </div>
              <a className="btn btn-action" onClick={this.handleSaveEnvVar}>Save</a>
              <h3>Delete Container</h3>
              <a className="btn btn-action" onClick={this.handleDeleteContainer}>Delete Container</a>
            </div>
          </div>
        );
      }
    }

    var name = this.props.container.Name;
    var image = this.props.container.Config.Image;
    var disabledClass = '';
    if (!this.props.container.State.Running) {
      disabledClass = 'disabled';
    }

    var buttonClass = React.addons.classSet({
      btn: true, 'btn-action': true,
      'with-icon': true,
      disabled: !this.props.container.State.Running
    });
    var dropdownButtonClass = React.addons.classSet({
      btn: true,
      'btn-action': true,
      'with-icon': true,
      'dropdown-toggle': true,
      disabled: !this.props.container.State.Running
    });

    var textButtonClasses = React.addons.classSet({
      'btn': true,
      'btn-action': true,
      'only-icon': true,
      'active': this.state.page === this.PAGE_LOGS,
      disabled: !this.props.container.State.Running
    });

    var gearButtonClass = React.addons.classSet({
      'btn': true,
      'btn-action': true,
      'only-icon': true,
      'active': this.state.page === this.PAGE_SETTINGS,
      disabled: !this.props.container.State.Running
    });

    return (
      <div className="details">
        <div className="details-header">
          <div className="details-header-info">
            <h1>{name}</h1>{state}<h2 className="image-label">Image</h2><h2 className="image">{image}</h2>
          </div>
          <div className="details-header-actions">
            <div className="action btn-group">
<<<<<<< HEAD
              <a className={buttonClass} onClick={this.handleClick}><span className="icon icon-preview-2"></span><span className="content">View</span></a><a className={dropdownButtonClass}><span className="icon-dropdown icon icon-arrow-37"></span></a>
            </div>
            <div className="action">
              <a className={dropdownButtonClass} onClick={this.handleClick}><span className="icon icon-folder-1"></span> <span className="content">Volumes</span> <span className="icon-dropdown icon icon-arrow-37"></span></a>
            </div>
            <div className="action">
              <a className={buttonClass} onClick={this.handleClick}><span className="icon icon-refresh"></span> <span className="content">Restart</span></a>
            </div>
            <div className="action">
              <a className={buttonClass} onClick={this.handleClick}><span className="icon icon-window-code-3"></span> <span className="content">Terminal</span></a>
=======
              <a className="btn btn-action" onClick={this.handleView}><span className="icon icon-preview-2"></span><span className="content">View</span></a><a className="btn btn-action with-icon dropdown-toggle"><span className="icon-dropdown icon icon-arrow-37"></span></a>
            </div>
            <div className="action">
              <a className="btn btn-action dropdown-toggle" onClick={this.handleView}><span className="icon icon-folder-1"></span> <span className="content">Volumes</span> <span className="icon-dropdown icon icon-arrow-37"></span></a>
            </div>
            <div className="action">
              <a className="btn btn-action" onClick={this.handleView}><span className="icon icon-refresh"></span> <span className="content">Restart</span></a>
            </div>
            <div className="action">
              <a className="btn btn-action" onClick={this.handleView}><span className="icon icon-window-code-3"></span> <span className="content">Terminal</span></a>
>>>>>>> 04cfc3c2
            </div>
            <div className="details-header-actions-rhs tabs btn-group">
              <a className={textButtonClasses} onClick={this.showLogs}><span className="icon icon-text-wrapping-2"></span></a>
              <a className={gearButtonClass} onClick={this.showSettings}><span className="icon icon-setting-gear"></span></a>
            </div>
          </div>
        </div>
        {body}
      </div>
    );
  }
});

module.exports = ContainerDetails;<|MERGE_RESOLUTION|>--- conflicted
+++ resolved
@@ -191,8 +191,6 @@
       button = <a className="btn btn-primary disabled" onClick={this.handleClick}>View</a>;
     }
 
-    var name = this.props.container.Name;
-    var image = this.props.container.Config.Image;
     var envVars = _.map(this.state.env, function (val, key) {
       return (
         <div key={key} className="keyval-row">
@@ -229,12 +227,11 @@
           </div>
         );
       } else {
-
         body = (
           <div className="details-panel">
             <div className="settings">
-              <h3>Container Detail</h3>
-              <input id="input-container-name" type="text" className="line" placeholder="Container Name" defaultValue={name}></input>
+              <h3>Container Name</h3>
+              <input id="input-container-name" type="text" className="line" placeholder="Container Name" defaultValue={this.props.container.Name}></input>
               <h3>Environment Variables</h3>
               <div className="env-vars-labels">
                 <div className="label-key">KEY</div>
@@ -258,8 +255,6 @@
       }
     }
 
-    var name = this.props.container.Name;
-    var image = this.props.container.Config.Image;
     var disabledClass = '';
     if (!this.props.container.State.Running) {
       disabledClass = 'disabled';
@@ -298,33 +293,20 @@
       <div className="details">
         <div className="details-header">
           <div className="details-header-info">
-            <h1>{name}</h1>{state}<h2 className="image-label">Image</h2><h2 className="image">{image}</h2>
+            <h1>{this.props.container.Name}</h1>{state}<h2 className="image-label">Image</h2><h2 className="image">{this.props.container.Config.Image}</h2>
           </div>
           <div className="details-header-actions">
             <div className="action btn-group">
-<<<<<<< HEAD
-              <a className={buttonClass} onClick={this.handleClick}><span className="icon icon-preview-2"></span><span className="content">View</span></a><a className={dropdownButtonClass}><span className="icon-dropdown icon icon-arrow-37"></span></a>
+              <a className={buttonClass} onClick={this.handleView}><span className="icon icon-preview-2"></span><span className="content">View</span></a><a className="btn btn-action with-icon dropdown-toggle"><span className="icon-dropdown icon icon-arrow-37"></span></a>
             </div>
             <div className="action">
-              <a className={dropdownButtonClass} onClick={this.handleClick}><span className="icon icon-folder-1"></span> <span className="content">Volumes</span> <span className="icon-dropdown icon icon-arrow-37"></span></a>
+              <a className={dropdownButtonClass} onClick={this.handleView}><span className="icon icon-folder-1"></span> <span className="content">Volumes</span> <span className="icon-dropdown icon icon-arrow-37"></span></a>
             </div>
             <div className="action">
-              <a className={buttonClass} onClick={this.handleClick}><span className="icon icon-refresh"></span> <span className="content">Restart</span></a>
+              <a className={buttonClass} onClick={this.handleView}><span className="icon icon-refresh"></span> <span className="content">Restart</span></a>
             </div>
             <div className="action">
-              <a className={buttonClass} onClick={this.handleClick}><span className="icon icon-window-code-3"></span> <span className="content">Terminal</span></a>
-=======
-              <a className="btn btn-action" onClick={this.handleView}><span className="icon icon-preview-2"></span><span className="content">View</span></a><a className="btn btn-action with-icon dropdown-toggle"><span className="icon-dropdown icon icon-arrow-37"></span></a>
-            </div>
-            <div className="action">
-              <a className="btn btn-action dropdown-toggle" onClick={this.handleView}><span className="icon icon-folder-1"></span> <span className="content">Volumes</span> <span className="icon-dropdown icon icon-arrow-37"></span></a>
-            </div>
-            <div className="action">
-              <a className="btn btn-action" onClick={this.handleView}><span className="icon icon-refresh"></span> <span className="content">Restart</span></a>
-            </div>
-            <div className="action">
-              <a className="btn btn-action" onClick={this.handleView}><span className="icon icon-window-code-3"></span> <span className="content">Terminal</span></a>
->>>>>>> 04cfc3c2
+              <a className={buttonClass} onClick={this.handleView}><span className="icon icon-window-code-3"></span> <span className="content">Terminal</span></a>
             </div>
             <div className="details-header-actions-rhs tabs btn-group">
               <a className={textButtonClasses} onClick={this.showLogs}><span className="icon icon-text-wrapping-2"></span></a>
