var exec = require('exec');
var path = require('path');

<<<<<<< HEAD
Boot2Docker = {};

Boot2Docker.REQUIRED_IP = '192.168.60.103';

Boot2Docker.exec = function (command, callback) {
  exec(path.join(getBinDir(), 'boot2docker') + ' ' + command, function(err, stdout, stderr) {
    callback(err, stdout, stderr);
  });
};

Boot2Docker.exists = function (callback) {
  this.exec('info', function (err) {
    if (err) {
      callback(null, false);
    } else {
      callback(null, true);
    }
  });
};

Boot2Docker.stop = function (callback) {
  this.exec('stop', function (err, stdout) {
    if (err) {
      callback(err);
    } else {
      callback(null);
    }
  });
};

Boot2Docker.erase = function (callback) {
  var VMFileLocation = path.join(getHomePath(), 'VirtualBox\\ VMs/boot2docker-vm');
  exec('rm -rf ' + VMFileLocation, function (err) {
    callback(err);
  });
};

Boot2Docker.upgrade = function (callback) {
  var self = this;
  self.stop(function (err) {
    self.exec('upgrade', function (err, stdout) {
      callback(err);
    });
=======
boot2dockerexec = function (command, callback) {
  exec(path.join(Util.getBinDir(), 'boot2docker') + ' ' + command, function(err, stdout) {
    callback(err, stdout);
>>>>>>> 3de35964
  });
};

Boot2Docker.ip = function (callback) {
  this.exec('ip', function (err, stdout) {
    if (err) {
      callback(err, null);
    } else {
      callback(null, stdout);
    }
  });
};

Boot2Docker.setIp = function (ifname, ip, callback) {
  this.exec('ssh "sudo ifconfig ' + ifname + ' ' + ip + ' netmask 255.255.255.0"', function (err, stdout) {
    callback(err);
  });
};

Boot2Docker.init = function (callback) {
  this.exec('init', function (err) {
    callback(err);
  });
};

Boot2Docker.start = function (callback) {
  var self = this;
  self.exists(function (err, exists) {
    if (!exists) {
      callback('Cannot start if the boot2docker VM doesn\'t exist');
      return;
    }
    self.exec('up -v', function (err, stdout) {
      console.log('here0');
      console.log('here1');
      // Sometimes boot2docker returns an error code even though it's working / waiting, so treat that as
      // Success as well
      if (!err || (err.indexOf('Waiting for VM to be started') !== -1 || err.indexOf('..........') !== -1)) {
        Boot2Docker.setIp('eth2', Boot2Docker.REQUIRED_IP, function(err) {
          console.log('here1');
          if (err) { callback(err); return; }
          VirtualBox.removeDHCP(function (err) {
            console.log('here2');
            self.injectUtilities(function (err) {
              console.log('here3');
              callback(err);
            });
          });
        });
      } else {
        callback(err);
      }
    });
  });
};

Boot2Docker.state = function (callback) {
  this.exec('info', function (err, stdout) {
    if (err) {
      callback(err, null);
      return;
    }
    try {
      var info = JSON.parse(stdout);
      callback(null, info.State);
    } catch (e) {
      callback(e, null);
    }
  });
};

Boot2Docker.diskUsage = function (callback) {
  this.exec('ssh "df"', function (err, stdout) {
    if (err) {
      callback(err, null);
      return;
    }
    try {
      var lines = stdout.split('\n');
      var dataline = _.find(lines, function (line) {
        return line.indexOf('/dev/sda1') !== -1;
      });
      var tokens = dataline.split(' ');
      tokens = tokens.filter(function (token) {
        return token !== '';
      });
      var usedGb = parseInt(tokens[2], 10) / 1000000;
      var totalGb = parseInt(tokens[3], 10) / 1000000;
      var percent = parseInt(tokens[4].replace('%', ''), 10);
      callback(null, {
        used_gb: usedGb.toFixed(2),
        total_gb: totalGb.toFixed(2),
        percent: percent
      });
    } catch (error) {
      callback(err, null);
    }
  });
};

Boot2Docker.memoryUsage = function (callback) {
  this.exec('ssh "free -m"', function (err, stdout) {
    if (err) {
      callback(err, null);
      return;
    }
    try {
      var lines = stdout.split('\n');
      var dataline = _.find(lines, function (line) {
        return line.indexOf('-/+ buffers') !== -1;
      });
      var tokens = dataline.split(' ');
      tokens = tokens.filter(function(token) {
        return token !== '';
      });
      var usedGb = parseInt(tokens[2], 10) / 1000;
      var freeGb = parseInt(tokens[3], 10) / 1000;
      var totalGb = usedGb + freeGb;
      var percent = Math.round(usedGb / totalGb * 100);
      callback(null, {
        used_gb: usedGb.toFixed(2),
        total_gb: totalGb.toFixed(2),
        free_gb: freeGb.toFixed(2),
        percent: percent
      });
    } catch (error) {
      callback(error, null);
    }
  });
};

Boot2Docker.stats = function (callback) {
  this.state(function (err, state) {
    if (err) {
      callback(err, null);
      return;
    }
    if (state === 'poweroff') {
      callback(null, {state: state});
      return;
    }
    this.memoryUsage(function (err, mem) {
      if (err) {
        callback(null, {state: state});
        return;
      }
      this.diskUsage(function (err, disk) {
        if (err) {
          callback(null, {state: state});
          return;
        }
        callback(null, {
          state: state,
          memory: mem,
          disk: disk
        });
      });
    });
  });
};

<<<<<<< HEAD
/**
 * Get the VM's version.
 * Node that this only works if the VM is up and running.
 */
Boot2Docker.vmVersion = function (callback) {
  this.exec('ssh "cat /etc/version', function (err, stdout, stderr) {
=======
boot2DockerVMExists = function (callback) {
  boot2dockerexec('info', function (err) {
    if (err) {
      callback(null, false);
    } else {
      callback(null, true);
    }
  });
};

eraseBoot2DockerVMFiles = function (callback) {
  var VMFileLocation = path.join(Util.getHomePath(), 'VirtualBox\\ VMs/boot2docker-vm');
  exec('rm -rf ' + VMFileLocation, function (err) {
    callback(err);
  });
};

initBoot2Docker = function (callback) {
  isVirtualBoxInstalled(function (err, installed) {
>>>>>>> 3de35964
    if (err) {
      callback(err);
      return;
    } else {
      callback(null, stdout);
    }
  });
};

<<<<<<< HEAD
Boot2Docker.version = function (callback) {
  this.exec('version', function (err, stdout, stderr) {
=======
upgradeBoot2Docker = function (callback) {
  boot2dockerexec('upgrade', function (err, stdout) {
    console.log(stdout);
    callback(err);
  });
};

installBoot2DockerAddons = function (callback) {
  exec('/bin/cat ' + path.join(Util.getBinDir(), 'kite-binaries.tar.gz') + ' | ' +  path.join(Util.getBinDir(), 'boot2docker') + ' ssh "tar zx -C /usr/local/bin"', function (err, stdout) {
    console.log(stdout);
    callback(err);
  });
  boot2dockerexec('ssh "sudo ifconfig eth1 192.168.59.103 netmask 255.255.255.0"', function (err, stdout) {});
  exec('VBoxManage dhcpserver remove --netname HostInterfaceNetworking-vboxnet0', function (err, stdout) {});
};

startBoot2Docker = function (callback) {
  isVirtualBoxInstalled(function (err, installed) {
>>>>>>> 3de35964
    if (err) {
      callback(err);
      return;
    }
    var match = stdout.match(/Client version: v(\d\.\d\.\d)/);
    if (!match || match.length < 2) {
      callback('Could not parse the boot2docker cli version.')
    } else {
      callback(null, match[1]);
    }
  });
};

Boot2Docker.injectUtilities = function (callback) {
  exec('/bin/cat ' + path.join(getBinDir(), 'kite-binaries.tar.gz') + ' | ' +  path.join(getBinDir(), 'boot2docker') + ' ssh "tar zx -C /usr/local/bin"', function (err, stdout) {
    callback(err);
  });
};

Boot2Docker.check = function (callback) {
  var self = this;
  self.exists(function (err) {
    if (err) {
      callback(err);
      return;
    } else {
      self.state(function (err, state) {
        if (state !== 'running') {
          callback('boot2docker not running');
        } else {
          callback();
        }
      });
    }
  });
};

Boot2Docker.resolve = function (callback) {
  var self = this;
  self.exists(function (err, exists) {
    // If somehow the boot2docker VM doesn't exist anymor then re-create it.
    if (!exists) {
      initBoot2Docker(function () {
        startBoot2Docker(function (err) {
          callback(err);
        });
      });
    } else {
      // If it exists but it's not running.. restart it.
      self.state(function (err, state) {
        if (state !== 'running') {
          startBoot2Docker(function (err) {
            callback(err);
          });
        } else {
          callback();
        }
      });
    }
  });
};<|MERGE_RESOLUTION|>--- conflicted
+++ resolved
@@ -1,13 +1,12 @@
 var exec = require('exec');
 var path = require('path');
 
-<<<<<<< HEAD
 Boot2Docker = {};
 
 Boot2Docker.REQUIRED_IP = '192.168.60.103';
 
 Boot2Docker.exec = function (command, callback) {
-  exec(path.join(getBinDir(), 'boot2docker') + ' ' + command, function(err, stdout, stderr) {
+  exec(path.join(Util.getBinDir(), 'boot2docker') + ' ' + command, function(err, stdout, stderr) {
     callback(err, stdout, stderr);
   });
 };
@@ -45,11 +44,6 @@
     self.exec('upgrade', function (err, stdout) {
       callback(err);
     });
-=======
-boot2dockerexec = function (command, callback) {
-  exec(path.join(Util.getBinDir(), 'boot2docker') + ' ' + command, function(err, stdout) {
-    callback(err, stdout);
->>>>>>> 3de35964
   });
 };
 
@@ -83,25 +77,26 @@
       return;
     }
     self.exec('up -v', function (err, stdout) {
-      console.log('here0');
-      console.log('here1');
       // Sometimes boot2docker returns an error code even though it's working / waiting, so treat that as
       // Success as well
       if (!err || (err.indexOf('Waiting for VM to be started') !== -1 || err.indexOf('..........') !== -1)) {
-        Boot2Docker.setIp('eth2', Boot2Docker.REQUIRED_IP, function(err) {
-          console.log('here1');
-          if (err) { callback(err); return; }
-          VirtualBox.removeDHCP(function (err) {
-            console.log('here2');
-            self.injectUtilities(function (err) {
-              console.log('here3');
-              callback(err);
-            });
+        self.correct(function (err) {
+          self.injectUtilities(function (err) {
+            callback(err);
           });
-        });
+        })
       } else {
         callback(err);
       }
+    });
+  });
+};
+
+Boot2Docker.correct = function (callback) {
+  Boot2Docker.setIp('eth2', Boot2Docker.REQUIRED_IP, function(err) {
+    if (err) { callback(err); return; }
+    VirtualBox.removeDHCP(function (err) {
+      callback(err);
     });
   });
 };
@@ -211,34 +206,12 @@
   });
 };
 
-<<<<<<< HEAD
 /**
  * Get the VM's version.
  * Node that this only works if the VM is up and running.
  */
 Boot2Docker.vmVersion = function (callback) {
   this.exec('ssh "cat /etc/version', function (err, stdout, stderr) {
-=======
-boot2DockerVMExists = function (callback) {
-  boot2dockerexec('info', function (err) {
-    if (err) {
-      callback(null, false);
-    } else {
-      callback(null, true);
-    }
-  });
-};
-
-eraseBoot2DockerVMFiles = function (callback) {
-  var VMFileLocation = path.join(Util.getHomePath(), 'VirtualBox\\ VMs/boot2docker-vm');
-  exec('rm -rf ' + VMFileLocation, function (err) {
-    callback(err);
-  });
-};
-
-initBoot2Docker = function (callback) {
-  isVirtualBoxInstalled(function (err, installed) {
->>>>>>> 3de35964
     if (err) {
       callback(err);
       return;
@@ -248,36 +221,15 @@
   });
 };
 
-<<<<<<< HEAD
 Boot2Docker.version = function (callback) {
   this.exec('version', function (err, stdout, stderr) {
-=======
-upgradeBoot2Docker = function (callback) {
-  boot2dockerexec('upgrade', function (err, stdout) {
-    console.log(stdout);
-    callback(err);
-  });
-};
-
-installBoot2DockerAddons = function (callback) {
-  exec('/bin/cat ' + path.join(Util.getBinDir(), 'kite-binaries.tar.gz') + ' | ' +  path.join(Util.getBinDir(), 'boot2docker') + ' ssh "tar zx -C /usr/local/bin"', function (err, stdout) {
-    console.log(stdout);
-    callback(err);
-  });
-  boot2dockerexec('ssh "sudo ifconfig eth1 192.168.59.103 netmask 255.255.255.0"', function (err, stdout) {});
-  exec('VBoxManage dhcpserver remove --netname HostInterfaceNetworking-vboxnet0', function (err, stdout) {});
-};
-
-startBoot2Docker = function (callback) {
-  isVirtualBoxInstalled(function (err, installed) {
->>>>>>> 3de35964
     if (err) {
       callback(err);
       return;
     }
     var match = stdout.match(/Client version: v(\d\.\d\.\d)/);
     if (!match || match.length < 2) {
-      callback('Could not parse the boot2docker cli version.')
+      callback('Could not parse the boot2docker cli version.');
     } else {
       callback(null, match[1]);
     }
@@ -285,14 +237,14 @@
 };
 
 Boot2Docker.injectUtilities = function (callback) {
-  exec('/bin/cat ' + path.join(getBinDir(), 'kite-binaries.tar.gz') + ' | ' +  path.join(getBinDir(), 'boot2docker') + ' ssh "tar zx -C /usr/local/bin"', function (err, stdout) {
+  exec('/bin/cat ' + path.join(Util.getBinDir(), 'kite-binaries.tar.gz') + ' | ' +  path.join(Util.getBinDir(), 'boot2docker') + ' ssh "tar zx -C /usr/local/bin"', function (err, stdout) {
     callback(err);
   });
 };
 
 Boot2Docker.check = function (callback) {
   var self = this;
-  self.exists(function (err) {
+  self.exists(function (err, exists) {
     if (err) {
       callback(err);
       return;
@@ -301,7 +253,9 @@
         if (state !== 'running') {
           callback('boot2docker not running');
         } else {
-          callback();
+          self.correct(function (err) {
+            callback(err);
+          });
         }
       });
     }
@@ -313,8 +267,8 @@
   self.exists(function (err, exists) {
     // If somehow the boot2docker VM doesn't exist anymor then re-create it.
     if (!exists) {
-      initBoot2Docker(function () {
-        startBoot2Docker(function (err) {
+      self.init(function () {
+        self.start(function (err) {
           callback(err);
         });
       });
@@ -322,7 +276,7 @@
       // If it exists but it's not running.. restart it.
       self.state(function (err, state) {
         if (state !== 'running') {
-          startBoot2Docker(function (err) {
+          self.start(function (err) {
             callback(err);
           });
         } else {
