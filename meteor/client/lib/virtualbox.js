--- conflicted
+++ resolved
@@ -24,14 +24,14 @@
 
 VirtualBox.install = function (callback) {
   // -W waits for the process to close before finishing.
-  exec('open -W ' + path.join(getBinDir(), this.INSTALLER_FILENAME), function (error, stdout, stderr) {
+  exec('open -W ' + path.join(Util.getBinDir(), this.INSTALLER_FILENAME), function (error, stdout, stderr) {
     if (error) {
       callback(error);
       return;
     }
     callback(null);
   });
-}
+};
 
 VirtualBox.version = function (callback) {
   if (!this.installed()) {
@@ -53,29 +53,19 @@
   });
 };
 
-<<<<<<< HEAD
 VirtualBox.hostOnlyIfs = function (callback) {
   this.exec('list hostonlyifs', function (err, stdout, stderr) {
     if (err) {
       callback(err);
-=======
-setupResolver = function (callback) {
-  var installFile = path.join(Util.getBinDir(), 'install');
-  var cocoaSudo = path.join(Util.getBinDir(), 'cocoasudo');
-  var execCommand = cocoaSudo + ' --prompt="Kitematic Setup wants to make changes. Type your password to allow this." ' + installFile;
-  child_process.exec(execCommand, function (error, stdout, stderr) {
-    console.log(stdout);
-    if (error) {
-      console.log(error);
-      callback(error);
->>>>>>> 3de35964
       return;
     }
     var lines = stdout.split('\n');
     var hostOnlyIfs = {};
     var currentIf = null;
     _.each(lines, function (line) {
-      if (!line.length) return;
+      if (!line.length) {
+        return;
+      }
       var pieces = line.split(':');
       var key = pieces[0].trim();
       var value = pieces[1] ? pieces[1].trim() : null;
@@ -89,19 +79,10 @@
   });
 };
 
-<<<<<<< HEAD
 VirtualBox.hostOnlyAdapters = function (vm, callback) {
   this.exec('showvminfo ' + vm + ' --machinereadable', function (err, stdout, stderr) {
     if (err) {
       callback(err);
-=======
-setupVirtualBox = function (callback) {
-  child_process.exec('open -W ' + path.join(Util.getBinDir(), 'virtualbox-4.3.12.pkg'), function (error, stdout, stderr) {
-    console.log(stdout);
-    if (error) {
-      console.log(error);
-      callback(error);
->>>>>>> 3de35964
       return;
     }
     var matches = stdout.match(/(hostonlyadapter\d+)="(vboxnet\d+)"/g);
@@ -142,7 +123,6 @@
       callback(null, iface.Name);
     }
   });
-<<<<<<< HEAD
 };
 
 VirtualBox.addCustomHostAdapter = function (vm, callback) {
@@ -161,8 +141,8 @@
 VirtualBox.setupRouting = function (vm, callback) {
   // Get the host only adapter or create it if it doesn't exist
   this.addCustomHostAdapter(vm, function (err, ifname) {
-    var installFile = path.join(getBinDir(), 'install');
-    var cocoaSudo = path.join(getBinDir(), 'cocoasudo');
+    var installFile = path.join(Util.getBinDir(), 'install');
+    var cocoaSudo = path.join(Util.getBinDir(), 'cocoasudo');
     var execCommand = cocoaSudo + ' --prompt="Kitematic needs your password to allow routing *.dev requests to containers." ' + installFile;
     exec(execCommand, {env: {IFNAME: ifname, GATEWAY: Boot2Docker.REQUIRED_IP}}, function (error, stdout, stderr) {
       if (error) {
@@ -174,19 +154,12 @@
   });
 };
 
-
 VirtualBox.removeDHCP = function (callback) {
   var self = this;
   self.hostOnlyAdapter(function (err, ifname) {
     if (err) { callback(err); return; }
-    console.log(ifname);
     self.exec('dhcpserver remove --ifname ' + ifname, function (err, stdout, stderr) {
       callback(err);
     });
   });
-};
-
-
-=======
-};
->>>>>>> 3de35964
+};