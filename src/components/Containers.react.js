--- conflicted
+++ resolved
@@ -160,13 +160,8 @@
             <section className={sidebarHeaderClass}>
               <h4>Containers</h4>
               <div className="create">
-<<<<<<< HEAD
-                <Router.Link to="new">
+                <Router.Link tabIndex="-1" to="new">
                   <span className="btn btn-new btn-action has-icon btn-hollow"><span className="icon icon-add"></span>New</span>
-=======
-                <Router.Link tabIndex="-1" to="new">
-                  <span className="btn-new icon icon-add-3"></span>
->>>>>>> 7256065c
                 </Router.Link>
               </div>
             </section>
