var $ = require('jquery');
var _ = require('underscore');
var React = require('react');
var Router = require('react-router');
var containerStore = require('../stores/ContainerStore');
var ContainerList = require('./ContainerList.react');
var Header = require('./Header.react');
var metrics = require('../utils/MetricsUtil');
var shell = require('shell');
var machine = require('../utils/DockerMachineUtil');

var Containers = React.createClass({
  contextTypes: {
    router: React.PropTypes.func
  },

  getInitialState: function () {
    return {
      sidebarOffset: 0,
      containers: containerStore.getState().containers,
      sorted: this.sorted(containerStore.getState().containers)
    };
  },

  componentDidMount: function () {
    containerStore.listen(this.update);
  },

  componentDidUnmount: function () {
    containerStore.unlisten(this.update);
  },

  sorted: function (containers) {
    return _.values(containers).sort(function (a, b) {
      if (a.State.Downloading && !b.State.Downloading) {
        return -1;
      } else if (!a.State.Downloading && b.State.Downloading) {
        return 1;
      } else {
        if (a.State.Running && !b.State.Running) {
          return -1;
        } else if (!a.State.Running && b.State.Running) {
          return 1;
        } else {
          return a.Name.localeCompare(b.Name);
        }
      }
    });
  },

  update: function () {
    let containers = containerStore.getState().containers;
    let sorted = this.sorted(containerStore.getState().containers);

    let name = this.context.router.getCurrentParams().name;
    if (containerStore.getState().pending) {
      this.context.router.transitionTo('pull');
    } else if (name && !containers[name]) {
      if (sorted.length) {
        this.context.router.transitionTo('containerHome', {name: sorted[0].Name});
      } else {
        this.context.router.transitionTo('search');
      }
    }

    this.setState({
      containers: containers,
      sorted: sorted,
      pending: containerStore.getState().pending
    });
  },

  handleScroll: function (e) {
    if (e.target.scrollTop > 0 && !this.state.sidebarOffset) {
      this.setState({
        sidebarOffset: e.target.scrollTop
      });
    } else if (e.target.scrollTop === 0 && this.state.sidebarOffset) {
      this.setState({
        sidebarOffset: 0
      });
    }
  },

  handleNewContainer: function () {
    $(this.getDOMNode()).find('.new-container-item').parent().fadeIn();
    this.context.router.transitionTo('new');
    metrics.track('Pressed New Container');
  },

  handleClickPreferences: function () {
    metrics.track('Opened Preferences', {
      from: 'app'
    });
    this.context.router.transitionTo('preferences');
  },

  handleClickDockerTerminal: function () {
    metrics.track('Opened Docker Terminal', {
      from: 'app'
    });
    machine.dockerTerminal();
  },

  handleClickReportIssue: function () {
    metrics.track('Opened Issue Reporter', {
      from: 'app'
    });
    shell.openExternal('https://github.com/kitematic/kitematic/issues/new');
  },

  handleMouseEnterDockerTerminal: function () {
    this.setState({
      currentButtonLabel: 'Open terminal to use Docker command line.'
    });
  },

  handleMouseLeaveDockerTerminal: function () {
    this.setState({
      currentButtonLabel: ''
    });
  },

  handleMouseEnterReportIssue: function () {
    this.setState({
      currentButtonLabel: 'Report an issue or suggest feedback.'
    });
  },

  handleMouseLeaveReportIssue: function () {
    this.setState({
      currentButtonLabel: ''
    });
  },

  handleMouseEnterPreferences: function () {
    this.setState({
      currentButtonLabel: 'Change app preferences.'
    });
  },

  handleMouseLeavePreferences: function () {
    this.setState({
      currentButtonLabel: ''
    });
  },

  render: function () {
    var sidebarHeaderClass = 'sidebar-header';
    if (this.state.sidebarOffset) {
      sidebarHeaderClass += ' sep';
    }

    var container = this.context.router.getCurrentParams().name ? this.state.containers[this.context.router.getCurrentParams().name] : {};
    return (
      <div className="containers">
        <Header />
        <div className="containers-body">
          <div className="sidebar">
            <section className={sidebarHeaderClass}>
              <h4>Containers</h4>
              <div className="create">
<<<<<<< HEAD
                <Router.Link tabIndex="-1" to="new">
                  <span className="btn btn-new btn-action has-icon btn-hollow"><span className="icon icon-add"></span>New</span>
=======
                <Router.Link to="new">
                  <span className="btn-new icon icon-add-3"></span>
>>>>>>> 303fe335
                </Router.Link>
              </div>
            </section>
            <section className="sidebar-containers" onScroll={this.handleScroll}>
              <ContainerList containers={this.state.sorted} newContainer={this.state.newContainer} />
            </section>
            <section className="sidebar-buttons">
              <span className="btn-sidebar btn-terminal" onClick={this.handleClickDockerTerminal} onMouseEnter={this.handleMouseEnterDockerTerminal} onMouseLeave={this.handleMouseLeaveDockerTerminal}><span className="icon icon-docker-cli"></span><span className="text">DOCKER CLI</span></span>
              <span className="btn-sidebar btn-feedback" onClick={this.handleClickReportIssue} onMouseEnter={this.handleMouseEnterDockerTerminal} onMouseLeave={this.handleMouseLeaveDockerTerminal}><span className="icon icon-feedback"></span></span>
              <span className="btn-sidebar btn-preferences" onClick={this.handleClickPreferences} onMouseEnter={this.handleMouseEnterDockerTerminal} onMouseLeave={this.handleMouseLeaveDockerTerminal}><span className="icon icon-preferences"></span></span>
            </section>
          </div>
          <Router.RouteHandler pending={this.state.pending} containers={this.state.containers} container={container}/>
        </div>
      </div>
    );
  }
});

module.exports = Containers;<|MERGE_RESOLUTION|>--- conflicted
+++ resolved
@@ -160,13 +160,8 @@
             <section className={sidebarHeaderClass}>
               <h4>Containers</h4>
               <div className="create">
-<<<<<<< HEAD
-                <Router.Link tabIndex="-1" to="new">
+                <Router.Link to="new">
                   <span className="btn btn-new btn-action has-icon btn-hollow"><span className="icon icon-add"></span>New</span>
-=======
-                <Router.Link to="new">
-                  <span className="btn-new icon icon-add-3"></span>
->>>>>>> 303fe335
                 </Router.Link>
               </div>
             </section>
