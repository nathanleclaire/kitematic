--- conflicted
+++ resolved
@@ -58,12 +58,8 @@
       return false;
     }
 
-<<<<<<< HEAD
-    var folders = _.map(this.props.container.Volumes, (val, key) => {
-=======
     console.log(this.props.container.Volumes);
     var folders = _.map(_.omit(this.props.container.Volumes, (v, k) => k.indexOf('/Users/') !== -1), (val, key) => {
->>>>>>> a232108d
       var firstFolder = key.split('/')[1];
       return (
         <div key={key} className="folder" onClick={this.handleClickFolder.bind(this, val, key)}>
